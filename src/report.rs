use core::fmt;
use std::collections::BTreeSet;
use std::fmt::{Display, Formatter};
use std::num::NonZeroUsize;
use std::path::Path;
use std::{fs, io};

use chrono::{Local, TimeZone};
use console::{pad_str, style, Alignment};
use err_derive::*;
use itertools::Itertools;
use serde::{Deserialize, Serialize};
use statrs::statistics::Statistics;
use strum::IntoEnumIterator;

<<<<<<< HEAD
use crate::config::{PRINT_RETRY_ERROR_LIMIT, RunCommand};
=======
use crate::config::{RunCommand, PRINT_RETRY_ERROR_LIMIT};
>>>>>>> 60f95738
use crate::stats::{
    BenchmarkCmp, BenchmarkStats, Bucket, Mean, Percentile, Sample, Significance, TimeDistribution,
};

/// A standard error is multiplied by this factor to get the error margin.
/// For a normally distributed random variable,
/// this should give us 0.999 confidence the expected value is within the (result +- error) range.
const ERR_MARGIN: f64 = 3.29;

#[derive(Debug, Error)]
pub enum ReportLoadError {
    #[error(display = "{}", _0)]
    IO(#[source] io::Error),
    #[error(display = "{}", _0)]
    Deserialize(#[source] serde_json::Error),
}

/// Keeps all data we want to save in a report:
/// run metadata, configuration and results
#[derive(Serialize, Deserialize)]
pub struct Report {
    pub conf: RunCommand,
    pub percentiles: Vec<f32>,
    pub result: BenchmarkStats,
}

impl Report {
    /// Creates a new report from given configuration and results
    pub fn new(conf: RunCommand, result: BenchmarkStats) -> Report {
        let percentiles: Vec<f32> = Percentile::iter().map(|p| p.value() as f32).collect();
        Report {
            conf,
            percentiles,
            result,
        }
    }
    /// Loads benchmark results from a JSON file
    pub fn load(path: &Path) -> Result<Report, ReportLoadError> {
        let file = fs::File::open(path)?;
        let report = serde_json::from_reader(file)?;
        Ok(report)
    }

    /// Saves benchmark results to a JSON file
    pub fn save(&self, path: &Path) -> io::Result<()> {
        let f = fs::File::create(path)?;
        serde_json::to_writer_pretty(f, &self)?;
        Ok(())
    }
}

/// A displayable, optional value with an optional error.
/// Controls formatting options such as precision.
/// Thanks to this wrapper we can format all numeric values in a consistent way.
pub struct Quantity<T> {
    pub value: Option<T>,
    pub error: Option<T>,
    pub precision: Option<usize>,
}

impl<T> Quantity<T> {
    pub fn new(value: Option<T>) -> Quantity<T> {
        Quantity {
            value,
            error: None,
            precision: None,
        }
    }

    pub fn with_precision(mut self, precision: usize) -> Self {
        self.precision = Some(precision);
        self
    }

    pub fn with_error(mut self, e: Option<T>) -> Self {
        self.error = e;
        self
    }
}

impl<T: Display> Quantity<T> {
    fn format_error(&self) -> String {
        let prec = self.precision.unwrap_or_default();
        match &self.error {
            None => "".to_owned(),
            Some(e) => format!("± {:<6.prec$}", e, prec = prec),
        }
    }
}

impl<T: Display> From<T> for Quantity<T> {
    fn from(value: T) -> Self {
        Quantity::new(Some(value))
    }
}

impl<T: Display> From<Option<T>> for Quantity<T> {
    fn from(value: Option<T>) -> Self {
        Quantity::new(value)
    }
}

impl From<Mean> for Quantity<f64> {
    fn from(m: Mean) -> Self {
        Quantity::new(Some(m.value)).with_error(m.std_err.map(|e| e * ERR_MARGIN))
    }
}

impl From<Option<Mean>> for Quantity<f64> {
    fn from(m: Option<Mean>) -> Self {
        Quantity::new(m.map(|mean| mean.value))
            .with_error(m.and_then(|mean| mean.std_err.map(|e| e * ERR_MARGIN)))
    }
}

impl From<&TimeDistribution> for Quantity<f64> {
    fn from(td: &TimeDistribution) -> Self {
        Quantity::from(td.mean)
    }
}

impl From<&Option<TimeDistribution>> for Quantity<f64> {
    fn from(td: &Option<TimeDistribution>) -> Self {
        Quantity::from(td.as_ref().map(|td| td.mean))
    }
}

impl<T: Display> Display for Quantity<T> {
    fn fmt(&self, f: &mut Formatter<'_>) -> fmt::Result {
        match (&self.value, self.precision) {
            (None, _) => write!(f, "{}", " ".repeat(18)),
            (Some(v), None) => write!(
                f,
                "{value:9} {error:8}",
                value = style(v).bright().for_stdout(),
                error = style(self.format_error()).dim().for_stdout(),
            ),
            (Some(v), Some(prec)) => write!(
                f,
                "{value:9.prec$} {error:8}",
                value = style(v).bright().for_stdout(),
                prec = prec,
                error = style(self.format_error()).dim().for_stdout(),
            ),
        }
    }
}

/// Wrapper for displaying an optional value.
/// If value is `Some`, displays the original value.
/// If value is `None`, displays nothing (empty string).
struct OptionDisplay<T>(Option<T>);

impl<T: Display> Display for OptionDisplay<T> {
    fn fmt(&self, f: &mut Formatter<'_>) -> std::fmt::Result {
        match &self.0 {
            None => write!(f, ""),
            Some(v) => write!(f, "{v}"),
        }
    }
}

trait Rational {
    fn ratio(a: Self, b: Self) -> Option<f32>;
}

impl Rational for f32 {
    fn ratio(a: Self, b: Self) -> Option<f32> {
        Some(a / b)
    }
}

impl Rational for f64 {
    fn ratio(a: Self, b: Self) -> Option<f32> {
        Some((a / b) as f32)
    }
}

impl Rational for u64 {
    fn ratio(a: Self, b: Self) -> Option<f32> {
        Some(a as f32 / b as f32)
    }
}

impl Rational for i64 {
    fn ratio(a: Self, b: Self) -> Option<f32> {
        Some(a as f32 / b as f32)
    }
}

impl Rational for usize {
    fn ratio(a: Self, b: Self) -> Option<f32> {
        Some(a as f32 / b as f32)
    }
}

impl Rational for NonZeroUsize {
    fn ratio(a: Self, b: Self) -> Option<f32> {
        Some(a.get() as f32 / b.get() as f32)
    }
}

impl<T: Rational> Rational for OptionDisplay<T> {
    fn ratio(a: Self, b: Self) -> Option<f32> {
        a.0.and_then(|a| b.0.and_then(|b| Rational::ratio(a, b)))
    }
}

impl<T: Rational + Display> Rational for Quantity<T> {
    fn ratio(a: Self, b: Self) -> Option<f32> {
        a.value
            .and_then(|a| b.value.and_then(|b| Rational::ratio(a, b)))
    }
}

impl Rational for String {
    fn ratio(_a: Self, _b: Self) -> Option<f32> {
        None
    }
}

impl Rational for &str {
    fn ratio(_a: Self, _b: Self) -> Option<f32> {
        None
    }
}

impl Display for Significance {
    fn fmt(&self, f: &mut Formatter<'_>) -> fmt::Result {
        let levels = [0.000001, 0.00001, 0.0001, 0.001, 0.01];
        let stars = "*".repeat(levels.iter().filter(|&&l| l > self.0).count());
        let s = format!("{:7.5}  {:5}", self.0, stars);
        if self.0 <= 0.01 {
            write!(f, "{}", style(s).cyan().bright())
        } else {
            write!(f, "{}", style(s).dim())
        }
    }
}
/// A single line of text report
struct Line<M, V, F>
where
    M: Display + Rational,
    F: Fn(V) -> M,
{
    /// Text label
    pub label: String,
    /// Unit of measurement
    pub unit: String,
    /// 1 means the more of the quantity the better, -1 means the more of it the worse, 0 is neutral
    pub orientation: i8,
    /// First object to measure
    pub v1: V,
    /// Second object to measure
    pub v2: Option<V>,
    /// Statistical significance level
    pub significance: Option<Significance>,
    /// Measurement function
    pub f: F,
}

impl<M, V, F> Line<M, V, F>
where
    M: Display + Rational,
    V: Copy,
    F: Fn(V) -> M,
{
    fn new(label: String, unit: String, orientation: i8, v1: V, v2: Option<V>, f: F) -> Self {
        Line {
            label,
            unit,
            orientation,
            v1,
            v2,
            significance: None,
            f,
        }
    }

    fn into_box(self) -> Box<Self> {
        Box::new(self)
    }

    fn with_orientation(mut self, orientation: i8) -> Self {
        self.orientation = orientation;
        self
    }

    fn with_significance(mut self, s: Option<Significance>) -> Self {
        self.significance = s;
        self
    }

    /// Measures the object `v` by applying `f` to it and formats the measurement result.
    /// If the object is None, returns an empty string.
    fn fmt_measurement(&self, v: Option<V>) -> String {
        v.map(|v| format!("{}", (self.f)(v)))
            .unwrap_or_else(|| "".to_owned())
    }

    /// Computes the relative difference between v2 and v1 as: 100.0 * f(v2) / f(v1) - 100.0.
    /// Then formats the difference as percentage.
    /// If any of the values are missing, returns an empty String
    fn fmt_relative_change(&self, direction: i8, significant: bool) -> String {
        self.v2
            .and_then(|v2| {
                let m1 = (self.f)(self.v1);
                let m2 = (self.f)(v2);
                let ratio = Rational::ratio(m1, m2);
                ratio.map(|r| {
                    let mut diff = 100.0 * (r - 1.0);
                    if diff.is_nan() {
                        diff = 0.0;
                    }
                    let good = diff * direction as f32;
                    let diff = format!("{diff:+7.1}%");
                    let styled = if good == 0.0 || !significant {
                        style(diff).dim()
                    } else if good > 0.0 {
                        style(diff).bright().green()
                    } else {
                        style(diff).bright().red()
                    };
                    format!("{styled}")
                })
            })
            .unwrap_or_default()
    }

    fn fmt_unit(&self) -> String {
        match self.unit.as_str() {
            "" => "".to_string(),
            u => format!("[{u}]"),
        }
    }
}

impl<M, V, F> Display for Line<M, V, F>
where
    M: Display + Rational,
    F: Fn(V) -> M,
    V: Copy,
{
    fn fmt(&self, f: &mut Formatter<'_>) -> fmt::Result {
        // if v2 defined, put v2 on left
        let m1 = self.fmt_measurement(self.v2.or(Some(self.v1)));
        let m2 = self.fmt_measurement(self.v2.map(|_| self.v1));
        let is_significant = match self.significance {
            None => false,
            Some(s) => s.0 <= 0.01,
        };
        write!(
            f,
            "{label:>16} {unit:>9}  {m1} {m2}  {cmp:6}     {signif}",
            label = style(&self.label).yellow().bold().for_stdout(),
            unit = style(self.fmt_unit()).yellow(),
            m1 = pad_str(m1.as_str(), 30, Alignment::Left, None),
            m2 = pad_str(m2.as_str(), 30, Alignment::Left, None),
            cmp = self.fmt_relative_change(self.orientation, is_significant),
            signif = match &self.significance {
                Some(s) => format!("{s}"),
                None => "".to_owned(),
            }
        )
    }
}

const REPORT_WIDTH: usize = 124;

fn fmt_section_header(name: &str) -> String {
    format!(
        "{} {}",
        style(name).yellow().bold().bright().for_stdout(),
        style("═".repeat(REPORT_WIDTH - name.len() - 1))
            .yellow()
            .bold()
            .bright()
            .for_stdout()
    )
}

fn fmt_horizontal_line() -> String {
    format!("{}", style("─".repeat(REPORT_WIDTH)).yellow().dim())
}

fn fmt_cmp_header(display_significance: bool) -> String {
    let header = format!(
        "{} {} {}",
        " ".repeat(27),
        "───────────── A ─────────────  ────────────── B ────────────     Change    ",
        if display_significance {
            "P-value  Signif."
        } else {
            ""
        }
    );
    format!("{}", style(header).yellow().bold().for_stdout())
}

pub struct RunConfigCmp<'a> {
    pub v1: &'a RunCommand,
    pub v2: Option<&'a RunCommand>,
}

impl RunConfigCmp<'_> {
    fn line<S, M, F>(&self, label: S, unit: &str, f: F) -> Box<Line<M, &RunCommand, F>>
    where
        S: ToString,
        M: Display + Rational,
        F: Fn(&RunCommand) -> M,
    {
        Box::new(Line::new(
            label.to_string(),
            unit.to_string(),
            0,
            self.v1,
            self.v2,
            f,
        ))
    }

    fn format_time(&self, conf: &RunCommand, format: &str) -> String {
        conf.timestamp
            .and_then(|ts| {
                Local
                    .timestamp_opt(ts, 0)
                    .latest()
                    .map(|l| l.format(format).to_string())
            })
            .unwrap_or_default()
    }

    /// Returns the set union of custom user parameters in both configurations.
    fn param_names(&self) -> BTreeSet<&String> {
        let mut keys = BTreeSet::new();
        keys.extend(self.v1.params.iter().map(|x| &x.0));
        if let Some(v2) = self.v2 {
            keys.extend(v2.params.iter().map(|x| &x.0));
        }
        keys
    }
}

impl<'a> Display for RunConfigCmp<'a> {
    fn fmt(&self, f: &mut Formatter<'_>) -> fmt::Result {
        writeln!(f, "{}", fmt_section_header("CONFIG"))?;
        if self.v2.is_some() {
            writeln!(f, "{}", fmt_cmp_header(false))?;
        }

        let lines: Vec<Box<dyn Display>> = vec![
            self.line("Date", "", |conf| self.format_time(conf, "%a, %d %b %Y")),
            self.line("Time", "", |conf| self.format_time(conf, "%H:%M:%S %z")),
            self.line("Cluster", "", |conf| {
                OptionDisplay(conf.cluster_name.clone())
            }),
            self.line("Cass. version", "", |conf| {
                OptionDisplay(conf.cass_version.clone())
            }),
            self.line("Tags", "", |conf| conf.tags.iter().join(", ")),
            self.line("Workload", "", |conf| {
                conf.workload
                    .file_name()
                    .map(|n| n.to_string_lossy().to_string())
                    .unwrap_or_default()
            }),
        ];

        for l in lines {
            writeln!(f, "{l}")?;
        }

        writeln!(f, "{}", fmt_horizontal_line()).unwrap();

        let param_names = self.param_names();
        if !param_names.is_empty() {
            for k in param_names {
                let label = format!("-P {k}");
                let line = self.line(label.as_str(), "", |conf| {
                    match Quantity::from(conf.get_param(k)).value {
                        Some(quantity) => quantity.to_string(),
                        None => {
                            let str_value = conf.params.iter()
                                .find(|(key, _)| key == k)
                                .map(|(_, value)| value.clone())
                                .unwrap_or_else(|| "".to_string());
                            str_value
                        }
                    }
                });
                writeln!(f, "{line}").unwrap();
            }
            writeln!(f, "{}", fmt_horizontal_line()).unwrap();
        }

        let lines: Vec<Box<dyn Display>> = vec![
            self.line("Datacenter", "", |conf| {conf.connection.datacenter.clone()}),
            self.line("Consistency", "", |conf| {
                conf.connection.consistency.scylla_consistency().to_string()
            }),
            self.line("Threads", "", |conf| Quantity::from(conf.threads)),
            self.line("Connections", "", |conf| {
                Quantity::from(conf.connection.count)
            }),
            self.line("Concurrency", "req", |conf| {
                Quantity::from(conf.concurrency)
            }),
            self.line("Max rate", "op/s", |conf| Quantity::from(conf.rate)),
            self.line("Warmup", "s", |conf| {
                Quantity::from(conf.warmup_duration.seconds())
            }),
            self.line("└─", "op", |conf| {
                Quantity::from(conf.warmup_duration.count())
            }),
            self.line("Run time", "s", |conf| {
                Quantity::from(conf.run_duration.seconds()).with_precision(1)
            }),
            self.line("└─", "op", |conf| {
                Quantity::from(conf.run_duration.count())
            }),
            self.line("Sampling", "s", |conf| {
                Quantity::from(conf.sampling_interval.seconds()).with_precision(1)
            }),
            self.line("└─", "op", |conf| {
                Quantity::from(conf.sampling_interval.count())
            }),
            self.line("Request timeout", "", |conf| {
                Quantity::from(conf.connection.request_timeout)
            }),
<<<<<<< HEAD
            self.line("Retries", "", |_| {Quantity::from("")}),
=======
            self.line("Retries", "", |_| Quantity::from("")),
>>>>>>> 60f95738
            self.line("┌──────┴number", "", |conf| {
                Quantity::from(conf.connection.retry_number)
            }),
            self.line("├─min interval", "ms", |conf| {
                Quantity::from(conf.connection.retry_interval.min_ms)
            }),
            self.line("└─max interval", "ms", |conf| {
                Quantity::from(conf.connection.retry_interval.max_ms)
            }),
        ];

        for l in lines {
            writeln!(f, "{l}")?;
        }
        Ok(())
    }
}

pub fn print_log_header() {
    println!("{}", fmt_section_header("LOG"));
    println!("{}", style("    Time  ───── Throughput ─────  ────────────────────────────────── Response times [ms] ───────────────────────────────────").yellow().bold().for_stdout());
    println!("{}", style("     [s]      [op/s]     [req/s]         Min        25        50        75        90        95        99      99.9       Max").yellow().for_stdout());
}

impl Display for Sample {
    fn fmt(&self, f: &mut Formatter<'_>) -> fmt::Result {
        if self.retry_error_count > 0 {
            let mut num_of_printed_errors = 0;
            let mut error_msg_bunch = String::new();
            for retry_error in &self.retry_errors {
                if num_of_printed_errors < PRINT_RETRY_ERROR_LIMIT {
                    error_msg_bunch += &format!("{}\n", retry_error);
                    num_of_printed_errors += 1;
<<<<<<< HEAD
                } else { break }
=======
                } else {
                    break;
                }
>>>>>>> 60f95738
            }
            let num_of_dropped_errors = self.retry_error_count - num_of_printed_errors;
            if num_of_dropped_errors > 0 {
                error_msg_bunch += &format!(
                    "...number of dropped error messages per sampling period: {}",
                    num_of_dropped_errors,
                );
            }
<<<<<<< HEAD
            eprintln!("{}", error_msg_bunch);
=======
            writeln!(f, "{}", error_msg_bunch)?;
>>>>>>> 60f95738
        }
        write!(
            f,
            "{:8.3} {:11.0} {:11.0}   {:9.3} {:9.3} {:9.3} {:9.3} {:9.3} {:9.3} {:9.3} {:9.3} {:9.3}",
            self.time_s + self.duration_s,
            self.cycle_throughput,
            self.req_throughput,
            self.resp_time_percentiles[Percentile::Min as usize],
            self.resp_time_percentiles[Percentile::P25 as usize],
            self.resp_time_percentiles[Percentile::P50 as usize],
            self.resp_time_percentiles[Percentile::P75 as usize],
            self.resp_time_percentiles[Percentile::P90 as usize],
            self.resp_time_percentiles[Percentile::P95 as usize],
            self.resp_time_percentiles[Percentile::P99 as usize],
            self.resp_time_percentiles[Percentile::P99_9 as usize],
            self.resp_time_percentiles[Percentile::Max as usize]
        )
    }
}

impl BenchmarkCmp<'_> {
    fn line<S, M, F>(&self, label: S, unit: &str, f: F) -> Box<Line<M, &BenchmarkStats, F>>
    where
        S: ToString,
        M: Display + Rational,
        F: Fn(&BenchmarkStats) -> M,
    {
        Box::new(Line::new(
            label.to_string(),
            unit.to_string(),
            0,
            self.v1,
            self.v2,
            f,
        ))
    }
}

/// Formats all benchmark stats
impl<'a> Display for BenchmarkCmp<'a> {
    fn fmt(&self, f: &mut Formatter<'_>) -> fmt::Result {
        writeln!(f, "{}", fmt_section_header("SUMMARY STATS"))?;
        if self.v2.is_some() {
            writeln!(f, "{}", fmt_cmp_header(true))?;
        }

        let mut summary: Vec<Box<dyn Display>> = vec![
            self.line("Elapsed time", "s", |s| {
                Quantity::from(s.elapsed_time_s).with_precision(3)
            }),
            self.line("CPU time", "s", |s| {
                Quantity::from(s.cpu_time_s).with_precision(3)
            }),
            self.line("CPU utilisation", "%", |s| {
                Quantity::from(s.cpu_util).with_precision(1)
            }),
            self.line("Cycles", "op", |s| Quantity::from(s.cycle_count)),
            self.line("Errors", "op", |s| Quantity::from(s.error_count)),
            self.line("└─", "%", |s| {
                Quantity::from(s.errors_ratio).with_precision(1)
            }),
            self.line("Requests", "req", |s| Quantity::from(s.request_count)),
            self.line("└─", "req/op", |s| {
                Quantity::from(s.requests_per_cycle).with_precision(1)
            }),
            self.line("Rows", "row", |s| Quantity::from(s.row_count)),
            self.line("└─", "row/req", |s| {
                Quantity::from(s.row_count_per_req).with_precision(1)
            }),
            self.line("Samples", "", |s| Quantity::from(s.samples_count)),
        ];
        if self.v1.log.len() > 1 {
            let summary_part2: Vec<Box<dyn Display>> = vec![
                self.line("Mean sample size", "op", |s| {
                    Quantity::from(s.log.iter().map(|s| s.cycle_count as f64).mean())
<<<<<<< HEAD
                }),
                self.line("└─", "req", |s| {
                    Quantity::from(s.log.iter().map(|s| s.request_count as f64).mean())
                }),
                self.line("Concurrency", "req", |s| Quantity::from(s.concurrency)),
                self.line("└─", "%", |s| Quantity::from(s.concurrency_ratio)),
                self.line("Throughput", "op/s", |s| Quantity::from(s.cycle_throughput))
                    .with_significance(self.cmp_cycle_throughput())
                    .with_orientation(1)
                    .into_box(),
                self.line("├─", "req/s", |s| Quantity::from(s.req_throughput))
                    .with_significance(self.cmp_req_throughput())
                    .with_orientation(1)
                    .into_box(),
                self.line("└─", "row/s", |s| Quantity::from(s.row_throughput))
                    .with_significance(self.cmp_row_throughput())
                    .with_orientation(1)
                    .into_box(),
                self.line("Mean cycle time", "ms", |s| {
                    Quantity::from(&s.cycle_time_ms).with_precision(3)
                })
                .with_significance(self.cmp_mean_resp_time())
                .with_orientation(-1)
                .into_box(),
                self.line("Mean resp. time", "ms", |s| {
                    Quantity::from(s.resp_time_ms.as_ref().map(|rt| rt.mean)).with_precision(3)
                })
                .with_significance(self.cmp_mean_resp_time())
                .with_orientation(-1)
                .into_box(),
=======
                        .with_precision(0)
                }),
                self.line("└─", "req", |s| {
                    Quantity::from(s.log.iter().map(|s| s.request_count as f64).mean())
                        .with_precision(0)
                }),
                self.line("Concurrency", "req", |s| {
                    Quantity::from(s.concurrency).with_precision(0)
                }),
                self.line("└─", "%", |s| {
                    Quantity::from(s.concurrency_ratio).with_precision(0)
                }),
                self.line("Throughput", "op/s", |s| {
                    Quantity::from(s.cycle_throughput).with_precision(0)
                })
                .with_significance(self.cmp_cycle_throughput())
                .with_orientation(1)
                .into_box(),
                self.line("├─", "req/s", |s| {
                    Quantity::from(s.req_throughput).with_precision(0)
                })
                .with_significance(self.cmp_req_throughput())
                .with_orientation(1)
                .into_box(),
                self.line("└─", "row/s", |s| {
                    Quantity::from(s.row_throughput).with_precision(0)
                })
                .with_significance(self.cmp_row_throughput())
                .with_orientation(1)
                .into_box(),
                self.line("Mean cycle time", "ms", |s| {
                    Quantity::from(&s.cycle_time_ms).with_precision(3)
                })
                .with_significance(self.cmp_mean_resp_time())
                .with_orientation(-1)
                .into_box(),
                self.line("Mean resp. time", "ms", |s| {
                    Quantity::from(s.resp_time_ms.as_ref().map(|rt| rt.mean)).with_precision(3)
                })
                .with_significance(self.cmp_mean_resp_time())
                .with_orientation(-1)
                .into_box(),
>>>>>>> 60f95738
            ];
            summary.extend(summary_part2);
        }
        for l in summary {
            writeln!(f, "{l}")?;
        }

        if self.v1.request_count > 0 && self.v1.log.len() > 1 {
            let resp_time_percentiles = [
                Percentile::Min,
                Percentile::P25,
                Percentile::P50,
                Percentile::P75,
                Percentile::P90,
                Percentile::P95,
                Percentile::P98,
                Percentile::P99,
                Percentile::P99_9,
                Percentile::P99_99,
                Percentile::Max,
            ];
            writeln!(f)?;
            writeln!(f, "{}", fmt_section_header("RESPONSE TIMES [ms]"))?;
            if self.v2.is_some() {
                writeln!(f, "{}", fmt_cmp_header(true))?;
            }

            for p in resp_time_percentiles.iter() {
                let l = self
                    .line(p.name(), "", |s| {
                        let rt = s
                            .resp_time_ms
                            .as_ref()
                            .map(|rt| rt.percentiles[*p as usize]);
                        Quantity::from(rt).with_precision(3)
                    })
                    .with_orientation(-1)
                    .with_significance(self.cmp_resp_time_percentile(*p));
                writeln!(f, "{l}")?;
            }

            writeln!(f)?;
            writeln!(f, "{}", fmt_section_header("RESPONSE TIME DISTRIBUTION"))?;
            writeln!(f, "{}", style("── Resp. time [ms] ──  ────────────────────────────────────────────── Count ────────────────────────────────────────────────").yellow().bold().for_stdout())?;
            let zero = Bucket {
                percentile: 0.0,
                duration_ms: 0.0,
                count: 0,
                cumulative_count: 0,
            };
            let dist = &self.v1.resp_time_ms.as_ref().unwrap().distribution;
            let max_count = dist.iter().map(|b| b.count).max().unwrap_or(1);
            for (low, high) in ([zero].iter().chain(dist)).tuple_windows() {
                writeln!(
                    f,
                    "{:8.1} {} {:8.1}  {:9} {:6.2}%  {}",
                    style(low.duration_ms).yellow().for_stdout(),
                    style("...").yellow().for_stdout(),
                    style(high.duration_ms).yellow().for_stdout(),
                    high.count,
                    high.percentile - low.percentile,
                    style("▪".repeat((82 * high.count / max_count) as usize))
                        .dim()
                        .for_stdout()
                )?;
                if high.cumulative_count == self.v1.request_count {
                    break;
                }
            }
        }

        if self.v1.error_count > 0 {
            writeln!(f)?;
            writeln!(f, "{}", fmt_section_header("ERRORS"))?;
            for e in self.v1.errors.iter() {
                writeln!(f, "{e}")?;
            }
        }
        Ok(())
    }
}<|MERGE_RESOLUTION|>--- conflicted
+++ resolved
@@ -13,11 +13,7 @@
 use statrs::statistics::Statistics;
 use strum::IntoEnumIterator;
 
-<<<<<<< HEAD
-use crate::config::{PRINT_RETRY_ERROR_LIMIT, RunCommand};
-=======
 use crate::config::{RunCommand, PRINT_RETRY_ERROR_LIMIT};
->>>>>>> 60f95738
 use crate::stats::{
     BenchmarkCmp, BenchmarkStats, Bucket, Mean, Percentile, Sample, Significance, TimeDistribution,
 };
@@ -547,11 +543,7 @@
             self.line("Request timeout", "", |conf| {
                 Quantity::from(conf.connection.request_timeout)
             }),
-<<<<<<< HEAD
-            self.line("Retries", "", |_| {Quantity::from("")}),
-=======
             self.line("Retries", "", |_| Quantity::from("")),
->>>>>>> 60f95738
             self.line("┌──────┴number", "", |conf| {
                 Quantity::from(conf.connection.retry_number)
             }),
@@ -585,13 +577,9 @@
                 if num_of_printed_errors < PRINT_RETRY_ERROR_LIMIT {
                     error_msg_bunch += &format!("{}\n", retry_error);
                     num_of_printed_errors += 1;
-<<<<<<< HEAD
-                } else { break }
-=======
                 } else {
                     break;
                 }
->>>>>>> 60f95738
             }
             let num_of_dropped_errors = self.retry_error_count - num_of_printed_errors;
             if num_of_dropped_errors > 0 {
@@ -600,11 +588,7 @@
                     num_of_dropped_errors,
                 );
             }
-<<<<<<< HEAD
-            eprintln!("{}", error_msg_bunch);
-=======
             writeln!(f, "{}", error_msg_bunch)?;
->>>>>>> 60f95738
         }
         write!(
             f,
@@ -680,38 +664,6 @@
             let summary_part2: Vec<Box<dyn Display>> = vec![
                 self.line("Mean sample size", "op", |s| {
                     Quantity::from(s.log.iter().map(|s| s.cycle_count as f64).mean())
-<<<<<<< HEAD
-                }),
-                self.line("└─", "req", |s| {
-                    Quantity::from(s.log.iter().map(|s| s.request_count as f64).mean())
-                }),
-                self.line("Concurrency", "req", |s| Quantity::from(s.concurrency)),
-                self.line("└─", "%", |s| Quantity::from(s.concurrency_ratio)),
-                self.line("Throughput", "op/s", |s| Quantity::from(s.cycle_throughput))
-                    .with_significance(self.cmp_cycle_throughput())
-                    .with_orientation(1)
-                    .into_box(),
-                self.line("├─", "req/s", |s| Quantity::from(s.req_throughput))
-                    .with_significance(self.cmp_req_throughput())
-                    .with_orientation(1)
-                    .into_box(),
-                self.line("└─", "row/s", |s| Quantity::from(s.row_throughput))
-                    .with_significance(self.cmp_row_throughput())
-                    .with_orientation(1)
-                    .into_box(),
-                self.line("Mean cycle time", "ms", |s| {
-                    Quantity::from(&s.cycle_time_ms).with_precision(3)
-                })
-                .with_significance(self.cmp_mean_resp_time())
-                .with_orientation(-1)
-                .into_box(),
-                self.line("Mean resp. time", "ms", |s| {
-                    Quantity::from(s.resp_time_ms.as_ref().map(|rt| rt.mean)).with_precision(3)
-                })
-                .with_significance(self.cmp_mean_resp_time())
-                .with_orientation(-1)
-                .into_box(),
-=======
                         .with_precision(0)
                 }),
                 self.line("└─", "req", |s| {
@@ -754,7 +706,6 @@
                 .with_significance(self.cmp_mean_resp_time())
                 .with_orientation(-1)
                 .into_box(),
->>>>>>> 60f95738
             ];
             summary.extend(summary_part2);
         }
